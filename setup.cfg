[metadata]
name = didas
version = attr: didas.__version__
author = DiDas
author_email = tech.di.das@md.de
description = Python Commons for Didas
long_description = file: README.md
long_description_content_type = text/markdown
url = https://github.com/freenet-group/didas/
project_urls =
    Bug Tracker = https://github.com/freenet-group/didas/issues
classifiers =
    Programming Language :: Python :: 3
    License :: OSI Approved :: MIT License
    Operating System :: OS Independent

[options]
package_dir =
    = src
<<<<<<< HEAD
packages = file: setup_requirements.txt
python_requires = >=3.6
=======
packages = find_namespace:
python_requires = >=3.7

[options.packages.find]
where = src
>>>>>>> 3934e053
<|MERGE_RESOLUTION|>--- conflicted
+++ resolved
@@ -17,13 +17,5 @@
 [options]
 package_dir =
     = src
-<<<<<<< HEAD
 packages = file: setup_requirements.txt
-python_requires = >=3.6
-=======
-packages = find_namespace:
-python_requires = >=3.7
-
-[options.packages.find]
-where = src
->>>>>>> 3934e053
+python_requires = >=3.7