{
  "image": "mcr.microsoft.com/devcontainers/python:3.12",
  "remoteUser": "vscode",
  "containerUser": "vscode",
  "mounts": [
    {
      "source": "${localEnv:HOME}/.cache/pip",
      "target": "/home/vscode/.cache/pip",
      "type": "bind"
    }
  ],
  "containerEnv": {
    "PROMPT_COMMAND": "history -a"
  },
  "customizations": {
    "vscode": {
      "settings": {
        "update.showReleaseNotes": false,
        "workbench.welcomePage.walkthroughs.openOnInstall": false,
        "python.defaultInterpreterPath": "/usr/local/bin/python",
        "flake8.args": ["--config=.github/linters/.flake8"],
        "black-formatter.args": ["--config=.github/linters/.python-black"],
        "pylint.args": ["--rcfile=.github/linters/.python-lint"],
        "mypy.configFile": ".github/linters/.mypy.ini",
        "files.associations": {
          ".python-lint": "ini"
        },
        "editor.defaultFormatter": "esbenp.prettier-vscode",
        "[python]": {
          "editor.defaultFormatter": "ms-python.black-formatter",
          "editor.codeActionsOnSave": {
            "source.organizeImports": true
          }
        },
        "isort.args": ["--settings-path", ".github/linters/.isort.cfg"],
        "editor.formatOnSave": true,
        "editor.detectIndentation": false,
        "files.insertFinalNewline": true,
        "git.autofetch": true,
        "git.confirmSync": false,
        "git.enableSmartCommit": true,
        "git.useEditorAsCommitInput": false,
        "python.testing.pytestEnabled": true,
        "json.schemas": [
          {
            "fileMatch": ["renovate.json"],
            "url": "https://docs.renovatebot.com/renovate-schema.json"
          }
        ]
      },
      "extensions": [
        "ms-python.python",
        "ms-python.black-formatter",
        "ms-python.isort",
        "ms-python.vscode-pylance",
        "ms-python.flake8",
        "matangover.mypy",
        "GitHub.vscode-pull-request-github",
        "ms-azuretools.vscode-docker",
        "ms-toolsai.jupyter",
        "ms-toolsai.jupyter-renderers",
        "ms-toolsai.jupyter-keymap",
        "eamodio.gitlens",
        "Gydunhn.vsc-essentials",
        "github.vscode-github-actions",
        "redhat.vscode-yaml",
        "ryu1kn.partial-diff",
<<<<<<< HEAD
        "AmazonWebServices.aws-toolkit-vscode",
=======
>>>>>>> 2eed4b42
        "GitHub.copilot-chat",
        "ms-python.pylint",
        "esbenp.prettier-vscode"
      ]
    }
  },
  "initializeCommand": "mkdir -p ${localEnv:HOME}/.cache/pip || :",
  "onCreateCommand": ".devcontainer/onCreateCommand.sh || :",
  "postCreateCommand": "pip install -e .[test,dev,oracle,mlflow]"
}<|MERGE_RESOLUTION|>--- conflicted
+++ resolved
@@ -65,10 +65,6 @@
         "github.vscode-github-actions",
         "redhat.vscode-yaml",
         "ryu1kn.partial-diff",
-<<<<<<< HEAD
-        "AmazonWebServices.aws-toolkit-vscode",
-=======
->>>>>>> 2eed4b42
         "GitHub.copilot-chat",
         "ms-python.pylint",
         "esbenp.prettier-vscode"
