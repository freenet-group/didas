import logging
import os
import warnings
<<<<<<< HEAD
from math import ceil
=======
>>>>>>> 2eed4b42
from typing import Any, Callable, Dict, Iterator, List, Optional, Set, Tuple, Union

import numpy as np
import pandas as pd
from oracle_reseved_word_list import reserverd_words
from pandas import DataFrame
<<<<<<< HEAD
from sqlalchemy import String, create_engine, inspect, types
from sqlalchemy.engine import Connection, Engine
from sqlalchemy.exc import DatabaseError
from sqlalchemy.sql import text
from tqdm.auto import tqdm

logger = logging.getLogger(__name__)
=======
from sqlalchemy import String, create_engine
from sqlalchemy.engine import Connection, Engine
from sqlalchemy.exc import DatabaseError
from sqlalchemy.sql import text
from tqdm import tqdm
>>>>>>> 2eed4b42


def get_engine(
    oracle_username: Optional[str] = None,
    oracle_password: Optional[str] = None,
    oracle_hosts: Optional[Set[str]] = None,
    oracle_port: Optional[int] = None,
    oracle_servicename: Optional[str] = None,
    **kwargs: Any,
) -> Engine:
    """
    Get an Oracle engine with the given parameters. The parameters can be empty, in which case the environment variables

    Args:
        oracle_username (Optional[str], optional): The Oracle username. Defaults to None - in which case the environment variable ORACLE_USER is used.
        oracle_password (Optional[str], optional): The Oracle password. Defaults to None - in which case the environment variable ORACLE_PASS is used.
        oracle_hosts (Optional[Set[str]], optional): The Oracle hosts. Defaults to None - in which case the environment variables ORACLE_HOST* are used.
        oracle_port (int, optional): The Oracle port. Defaults to None - in which case the environment variable ORACLE_PORT is used.
        oracle_servicename (str, optional): The Oracle service name. Defaults to None - in which case the environment variable ORACLE_SERVICE_NAME is used.
        **kwargs (Any): Additional keyword arguments to pass to the create_engine function.

    Returns:
        Engine: The Oracle engine.
    """
    oracle_username = oracle_username if oracle_username else os.environ["ORACLE_USER"]
    oracle_password = oracle_password if oracle_password else os.environ["ORACLE_PASS"]
    if oracle_hosts is None:
        oracle_hosts = {v for k, v in os.environ.items() if k.startswith("ORACLE_HOST")}
    else:
        oracle_hosts |= {v for k, v in os.environ.items() if k.startswith("ORACLE_HOST")}
    oracle_port = oracle_port if oracle_port else int(os.getenv("ORACLE_PORT", "1521"))
    oracle_servicename = oracle_servicename if oracle_servicename else os.environ["ORACLE_SERVICE_NAME"]
    assert len(oracle_hosts) > 0
    excs: Dict[str, DatabaseError] = {}
    for oracle_host in oracle_hosts:
        engine = create_engine(
            f"oracle+oracledb://{oracle_username}:{oracle_password}@{oracle_host}:{oracle_port}/?service_name={oracle_servicename}",
            **kwargs,
        )
        try:
            with engine.begin():
                return engine
        except DatabaseError as e:
            excs[oracle_host] = e
    assert False, excs


def table_size(table_name: str, cur: Any) -> int:
    """Get the size of a table in bytes."""
    r = cur.execute(
        text(
            f"""
        SELECT sum(BYTES)
        FROM DBA_SEGMENTS
        WHERE SEGMENT_NAME = '{table_name.upper()}'
        GROUP BY SEGMENT_NAME
        """
        )
    )
    try:
        return next(r)[0]
    except StopIteration:
        return 0


def compress_table(
    table_name: str,
    cur: Any,
    compress_for: str = "ARCHIVE HIGH",
    force: bool = False,
    raise_if_not_exists: bool = True,
) -> Union[float, None]:
    """
    Compress a table.

    Args:
        table_name (str): The table name.
        cur (Any): The connection cursor.
        compress_for (str, optional): The compression level. Defaults to "ARCHIVE HIGH".
        force (bool, optional): Force the compression. Defaults to False.
        raise_if_not_exists (bool, optional): Raise if the table does not exist. Defaults to True.

    Returns:
        Union[float, None]: The compression ratio.
    """
    r = cur.execute(
        text(
            f"""
        SELECT compression, compress_for
        FROM   user_tables
        WHERE  table_name = '{table_name.upper()}'
    """
        )
    )
    try:
        _, compress_for_now = next(r)
    except StopIteration:
        if raise_if_not_exists:
            raise ValueError(f"Table {table_name.upper()} does not exist")
        return None

    if compress_for_now != compress_for or force:
        size_before = table_size(table_name, cur)
        cur.execute(text(f"ALTER TABLE {table_name} MOVE COMPRESS for {compress_for}"))
        try:
            return table_size(table_name, cur) / size_before
        except ZeroDivisionError:
            return 1.0
    return 1.0


def get_columns(table_name: str, cur: Any) -> List[str]:
    """Get the columns of a table."""
    r = cur.execute(
        text(
            f"""
        SELECT column_name
        FROM all_tab_cols
        WHERE table_name = '{table_name.upper()}'
    """
        )
    )
    return [row[0] for row in r]


def norm_str(k: str) -> str:
    """Normalize a string to a valid Oracle column name."""
    K = k.replace(" ", "_").upper()
    K = K.replace(".", "")
    K = K.replace(":", "")
    K = K.replace("-", "_")
    K = K.replace("Ü", "UE")
    K = K.replace("Ö", "OE")
    K = K.replace("Ä", "AE")
    K = "".join(filter(lambda x: x in "ABCDEFGHIJKLMNOPQRSTUVWXYZ_0123456789", K))
    assert K not in reserverd_words
    return K


def norm_cols(df: DataFrame) -> None:
    """Normalize the columns of a DataFrame to valid Oracle column names."""

    df.columns = [norm_str(c) for c in df.columns]


def compressed_method(
    disable: bool = False, buffer_size: Union[int, float] = 1e4
) -> Callable[[pd.DataFrame, Connection, List[str], Iterator[Tuple[Any, ...]]], None]:
    """Create a method that inserts data into a table in compressed mode."""

    def compressed(pd_table: pd.DataFrame, conn: Connection, keys: List[str], data_iter: Iterator[Tuple[Any, ...]]) -> None:
        table_name = pd_table.name.upper()
        if pd_table.schema:
            table_name = f"{pd_table.schema}.{pd_table.name}".upper()
        cur = conn.connection.cursor()
        try:
            compress_table(table_name, cur, raise_if_not_exists=False)
            columns = get_columns(table_name, cur)
            KEYS = [k.upper() for k in keys]
            if len(set(KEYS) & set(columns)) > 0:
                columns_in_keys = [c for c in columns if c in KEYS]
                ix_pos = [KEYS.index(c) for c in columns_in_keys]
                sql = f"""
                    insert /*+ append, parallel (AUTO) */ into {table_name}
                    ({', '.join(columns_in_keys)})
                    values (:{', :'.join([str(ix) for ix in range(len(columns_in_keys))])})"""
                data = []
                for d in tqdm(data_iter, disable=disable):
                    data.append([d[ix] for ix in ix_pos])
                    if len(data) >= buffer_size:
                        cur.executemany(sql, data)
                        data = []
                if len(data) > 0:
                    cur.executemany(sql, data)
        finally:
            cur.close()

    return compressed


def parallel(pd_table: Any, conn: Connection, keys: List[str], data_iter: Iterator[Tuple[Any, ...]]) -> None:
    warnings.warn(
        "The 'parallel' function is deprecated and will be removed in a future version. "
<<<<<<< HEAD
        "Please use 'execute_parallel_insert' or 'write_pandas_to_dwh' instead.",
=======
        "Please use 'execute_parallel_insert' instead.",
>>>>>>> 2eed4b42
        DeprecationWarning,
        stacklevel=2,
    )
    return execute_parallel_insert(pd_table, conn, keys, data_iter)


def execute_parallel_insert(pd_table: Any, conn: Connection, keys: List[str], data_iter: Iterator[Tuple[Any, ...]]) -> None:
    """Insert data into a table in parallel mode."""
    table_name = pd_table.name.upper()
    if pd_table.schema:
        table_name = f"{pd_table.schema}.{pd_table.name}".upper()
    sql = f"""
        insert /*+ parallel (AUTO) */ into {table_name}
        ({', '.join(keys)})
        values (:{', :'.join([str(ix) for ix in range(len(keys))])})
    """
    cur = conn.connection.cursor()
    try:
        cur.executemany(sql, list(data_iter))
    finally:
        cur.close()
<<<<<<< HEAD


def typedict(df: DataFrame, string_length: int = 4000) -> Dict[str, String]:
    """Create a dictionary with the column names as keys and the types as values."""
    return {c: String(string_length) for c, t in df.dtypes.items() if t == np.dtype("O")}


def write_pandas_to_dwh(
    df: pd.DataFrame,
    table_name: str,
    schema: Optional[str] = None,
    create_table: bool = True,
    engine: Optional[Engine] = None,
    arraysize: int = 50000,
    compress_for: Optional[str] = None,
    grant_select_to: Optional[List[str]] = None,
) -> bool:
    """
    Write a pandas DataFrame to an Oracle table.
=======
>>>>>>> 2eed4b42

    Args:
        df (pd.DataFrame): The DataFrame to write.
        table_name (str): The table name to write to.
        schema (Optional[str], optional): The schema. Defaults to None.
                                          If None, the table is created in the default schema.
                                          If set, the table_name will be updated to schema.table_name.
        create_table (bool, optional): Create the table if it doesn't exist. Defaults to True.
        engine (Optional[Engine], optional): The Oracle engine. Defaults to None.
        arraysize (int, optional): The array size. Defaults to 50000.
        compress_for (Optional[str], optional): Compress the table. Defaults to None.
        grant_select_to (Optional[List[str]], optional): Grant select permissions to the given users. Defaults to None.

<<<<<<< HEAD
    Returns:
        bool: True if the operation was successful.
    """
    table_name = table_name.upper()
    df.columns = df.columns.str.upper()
    if engine is None:
        engine = get_engine(arraysize=arraysize)
    table_exists = inspect(engine).has_table(table_name)

    if table_exists and create_table:
        logger.error(f"Table {table_name} exists, please delete first.")
        return False

    elif create_table:
        d_types = {c: types.VARCHAR(min(df[c].str.len().max(), 127)) for c in df.columns[df.dtypes == "object"].tolist()}
        # Create the table if it doesn't exist
        df.head(0).to_sql(table_name, con=engine, schema=schema, if_exists="fail", index=False, dtype=d_types)
        logger.info(f"Table {table_name} created.")
        # Commit the transaction to ensure the table is created
        with engine.connect() as conn:
            conn.connection.commit()

    columns = df.columns
    column_names = ", ".join(str(c) for c in columns)
    column_values = ", ".join(f":{c}" for c in columns)

    if schema:
        table_name = f"{schema.upper()}.{table_name}"
    sql_insert = f"INSERT /*+ parallel (AUTO) */ INTO {table_name} ({column_names}) VALUES ({column_values})"
    batch_size = 100000
    number_of_batches = ceil(len(df) / batch_size)
    with engine.connect() as conn:
        cursor = conn.connection.cursor()

        for batch_df in tqdm(np.array_split(df, number_of_batches), total=number_of_batches):
            data_to_insert = batch_df.replace({np.nan: None}).to_dict(orient="records")
            try:
                cursor.executemany(sql_insert, data_to_insert)
            except Exception as e:
                logger.error(f"Failed Insert SQL: {sql_insert} with error: {e}")
                return False

            conn.connection.commit()

        if compress_for is not None:
            logger.info("Compressing table...")
            try:
                compress_table(table_name=table_name, cur=cursor, compress_for=compress_for)
            finally:
                cursor.close()
        else:
            cursor.close()
        # Optionally, grant select permissions
        if grant_select_to is not None:
            for user in grant_select_to:
                logger.info(f"Granting SELECT permissions to {user}")
                conn.execute(text(f"GRANT SELECT ON {table_name} TO {user}"))
    return True
=======
def typedict(df: DataFrame, string_length: int = 4000) -> Dict[str, String]:
    """Create a dictionary with the column names as keys and the types as values."""
    return {c: String(string_length) for c, t in df.dtypes.items() if t == np.dtype("O")}
>>>>>>> 2eed4b42
<|MERGE_RESOLUTION|>--- conflicted
+++ resolved
@@ -1,17 +1,13 @@
 import logging
 import os
 import warnings
-<<<<<<< HEAD
 from math import ceil
-=======
->>>>>>> 2eed4b42
 from typing import Any, Callable, Dict, Iterator, List, Optional, Set, Tuple, Union
 
 import numpy as np
 import pandas as pd
 from oracle_reseved_word_list import reserverd_words
 from pandas import DataFrame
-<<<<<<< HEAD
 from sqlalchemy import String, create_engine, inspect, types
 from sqlalchemy.engine import Connection, Engine
 from sqlalchemy.exc import DatabaseError
@@ -19,13 +15,6 @@
 from tqdm.auto import tqdm
 
 logger = logging.getLogger(__name__)
-=======
-from sqlalchemy import String, create_engine
-from sqlalchemy.engine import Connection, Engine
-from sqlalchemy.exc import DatabaseError
-from sqlalchemy.sql import text
-from tqdm import tqdm
->>>>>>> 2eed4b42
 
 
 def get_engine(
@@ -208,12 +197,7 @@
 
 def parallel(pd_table: Any, conn: Connection, keys: List[str], data_iter: Iterator[Tuple[Any, ...]]) -> None:
     warnings.warn(
-        "The 'parallel' function is deprecated and will be removed in a future version. "
-<<<<<<< HEAD
-        "Please use 'execute_parallel_insert' or 'write_pandas_to_dwh' instead.",
-=======
-        "Please use 'execute_parallel_insert' instead.",
->>>>>>> 2eed4b42
+        "The 'parallel' function is deprecated and will be removed in a future version. Please use 'execute_parallel_insert' or 'write_pandas_to_dwh' instead.",
         DeprecationWarning,
         stacklevel=2,
     )
@@ -235,7 +219,6 @@
         cur.executemany(sql, list(data_iter))
     finally:
         cur.close()
-<<<<<<< HEAD
 
 
 def typedict(df: DataFrame, string_length: int = 4000) -> Dict[str, String]:
@@ -255,8 +238,6 @@
 ) -> bool:
     """
     Write a pandas DataFrame to an Oracle table.
-=======
->>>>>>> 2eed4b42
 
     Args:
         df (pd.DataFrame): The DataFrame to write.
@@ -270,7 +251,6 @@
         compress_for (Optional[str], optional): Compress the table. Defaults to None.
         grant_select_to (Optional[List[str]], optional): Grant select permissions to the given users. Defaults to None.
 
-<<<<<<< HEAD
     Returns:
         bool: True if the operation was successful.
     """
@@ -328,9 +308,4 @@
             for user in grant_select_to:
                 logger.info(f"Granting SELECT permissions to {user}")
                 conn.execute(text(f"GRANT SELECT ON {table_name} TO {user}"))
-    return True
-=======
-def typedict(df: DataFrame, string_length: int = 4000) -> Dict[str, String]:
-    """Create a dictionary with the column names as keys and the types as values."""
-    return {c: String(string_length) for c, t in df.dtypes.items() if t == np.dtype("O")}
->>>>>>> 2eed4b42
+    return True